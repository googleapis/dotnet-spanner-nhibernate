--- conflicted
+++ resolved
@@ -236,13 +236,8 @@
         {
             _totalExpectedRowsAffected = 0;
             _currentBatchStatementCount = 0;
-<<<<<<< HEAD
-            _containsDmlStatements = false;
-            _containsMutations = false;
-=======
             _containsMutations = false;
             _containsDmlStatements = false;
->>>>>>> 324ad237
             _currentBatch = new LinkedList<SpannerRetriableCommand>();
         }
 
